# This is the Housing Price Prediction Project developed in python.
# Contains 4 Files:
# 1. EDA Jupyter File
# 2. Data Pipeline
# 3. Model Pipeline
# 4. Model Evaluation
<<<<<<< HEAD
# 5. Pickle file Model
# 6. Pickle file Pipeline

# The deployment branch contains the streamlit version using the model and pipeline as the pickle file.
=======
# 5. Deployed app.py using Streamlit in another branch named deployment. 
>>>>>>> 5e4fc51b
<|MERGE_RESOLUTION|>--- conflicted
+++ resolved
@@ -4,11 +4,8 @@
 # 2. Data Pipeline
 # 3. Model Pipeline
 # 4. Model Evaluation
-<<<<<<< HEAD
 # 5. Pickle file Model
 # 6. Pickle file Pipeline
 
 # The deployment branch contains the streamlit version using the model and pipeline as the pickle file.
-=======
-# 5. Deployed app.py using Streamlit in another branch named deployment. 
->>>>>>> 5e4fc51b
+# 5. Deployed app.py using Streamlit in another branch named deployment. 